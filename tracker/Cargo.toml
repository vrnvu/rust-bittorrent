[package]
name = "tracker"
version = "0.1.0"
edition = "2021"

[dependencies]
models = { path = "../models" }
anyhow = "1.0.89"
tokio = { version = "1", features = ["full"] }
warp = "0.3.7"
serde = { version = "1.0.210", features = ["derive"] }
serde_bencode = "^0.2.4"
log = "0.4.21"
env_logger = "0.11.3"
bytes = "1.7.2"
serde_json = "1.0.128"

[dev-dependencies]
<<<<<<< HEAD
wiremock = "0.6.0"
reqwest = "0.12.8"
=======
wiremock = "0.6.2"
reqwest = "0.12.5"
>>>>>>> b3f56cbb
<|MERGE_RESOLUTION|>--- conflicted
+++ resolved
@@ -16,10 +16,5 @@
 serde_json = "1.0.128"
 
 [dev-dependencies]
-<<<<<<< HEAD
-wiremock = "0.6.0"
 reqwest = "0.12.8"
-=======
-wiremock = "0.6.2"
-reqwest = "0.12.5"
->>>>>>> b3f56cbb
+wiremock = "0.6.2"